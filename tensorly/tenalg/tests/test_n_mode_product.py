--- conflicted
+++ resolved
@@ -1,5 +1,4 @@
 import numpy as np
-<<<<<<< HEAD
 
 import tensorly.backend as T
 from tensorly.base import fold, unfold
@@ -7,13 +6,7 @@
 from tensorly.testing import (assert_array_equal, assert_equal,
                               assert_array_almost_equal, assert_raises)
 
-=======
-from ... import backend as T
-from ...base import fold, unfold
-from .._kronecker import kronecker
-from ..n_mode_product import mode_dot, multi_mode_dot
 import itertools
->>>>>>> ec8add13
 
 def test_mode_dot():
     """Test for mode_dot (n_mode_product)"""
@@ -54,10 +47,7 @@
                          [80, 200],
                          [90, 210]])
     res = mode_dot(X, U, 1)
-<<<<<<< HEAD
     assert_array_equal(true_res, res)
-=======
-    T.assert_array_equal(true_res, res)
     # Test with a third order tensor
     X = T.tensor(np.arange(24).reshape((3, 4, 2)))
     v = T.tensor(np.arange(4))
@@ -65,8 +55,7 @@
                  [ 76,  82],
                  [124, 130]])
     res = mode_dot(X, v, 1)
-    T.assert_array_equal(true_res, res)
->>>>>>> ec8add13
+    assert_array_equal(true_res, res)
 
     # Using equivalence with unfolded expression
     X = T.tensor(np.random.random((2, 4, 5)))
@@ -144,10 +133,7 @@
     factors = [T.tensor(np.random.rand(dims[i], X.shape[i])) for i in range(T.ndim(X))]
     res_1 = multi_mode_dot(X, factors, skip=1)
     res_2 = multi_mode_dot(X, [factors[0]] + factors[2:], modes=[0, 2, 3])
-<<<<<<< HEAD
     assert_array_equal(res_1, res_2)
-=======
-    T.assert_array_equal(res_1, res_2)
 
     # Test contracting with a vector
     shape = (3, 5, 4, 2)
@@ -155,13 +141,12 @@
     vecs = [T.ones(s) for s in shape]
     res = multi_mode_dot(X, vecs)
     # result should be a scalar
-    T.assert_equal(res.shape, (1,))
-    T.assert_equal(res[0], np.prod(shape))
+    assert_equal(res.shape, (1,))
+    assert_equal(res[0], np.prod(shape))
     # Average pooling each mode
     # Order should not matter
     vecs = [vecs[i]/s for i, s in enumerate(shape)]
     for modes in itertools.permutations(range(len(shape))):
         res = multi_mode_dot(X, [vecs[i] for i in modes], modes=modes)
-        T.assert_equal(res.shape, (1,))
-        T.assert_equal(res[0], 1)
->>>>>>> ec8add13
+        assert_equal(res.shape, (1,))
+        assert_equal(res[0], 1)
